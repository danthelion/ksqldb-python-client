--- conflicted
+++ resolved
@@ -1,11 +1,3 @@
-<<<<<<< HEAD
-FROM frolvlad/alpine-python3:latest
-
-WORKDIR /app
-COPY . /app
-RUN pip install --upgrade pip &&\
-    pip install -r requirements.txt
-=======
 FROM frolvlad/alpine-python3
 
 WORKDIR /app
@@ -13,5 +5,4 @@
 RUN apk add --no-cache alpine-sdk python3-dev librdkafka librdkafka-dev
 RUN pip install -r requirements.txt
 RUN pip install -r test-requirements.txt
-RUN pip install -e .
->>>>>>> 799edbf0
+RUN pip install -e .