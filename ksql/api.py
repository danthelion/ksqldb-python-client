import time

import base64
import functools
import json
import logging
import requests
import urllib
from requests import Timeout

from ksql.builder import SQLBuilder
from ksql.errors import CreateError, KSQLError, InvalidQueryError


class BaseAPI(object):
    def __init__(self, url, **kwargs):
        self.url = url
        self.max_retries = kwargs.get("max_retries", 3)
        self.delay = kwargs.get("delay", 0)
        self.timeout = kwargs.get("timeout", 15)
        self.api_key = kwargs.get("api_key")
        self.secret = kwargs.get("secret")

    def get_timout(self):
        return self.timeout

    @staticmethod
    def _validate_sql_string(sql_string):
        if len(sql_string) > 0:
            if sql_string[-1] != ';':
                sql_string = sql_string + ';'
        else:
            raise InvalidQueryError(sql_string)
        return sql_string

    @staticmethod
    def _raise_for_status(r, response):
        r_json = json.loads(response)
        if r.getcode() != 200:
            # seems to be the new API behavior
            if r_json.get('@type') == 'statement_error' or r_json.get('@type') == 'generic_error':
                error_message = r_json['message']
                error_code = r_json['error_code']
                stackTrace = r_json['stack_trace']
                raise KSQLError(error_message, error_code, stackTrace)
            else:
                raise KSQLError("Unknown Error: {}".format(r.content))
        else:
            # seems to be the old API behavior, so some errors have status 200, bug??
            if r_json[0]['@type'] == 'currentStatus' \
                    and r_json[0]['commandStatus']['status'] == 'ERROR':
                error_message = r_json[0]['commandStatus']['message']
                error_code = None
                stackTrace = None
                raise KSQLError(error_message, error_code, stackTrace)
            return True

    def ksql(self, ksql_string, stream_properties=None):
        r = self._request(endpoint='ksql', sql_string=ksql_string, stream_properties=stream_properties)
        response = r.read().decode('utf-8')
        self._raise_for_status(r, response)
        res = json.loads(response)
        return res

    def query(self, query_string, encoding='utf-8', chunk_size=128, stream_properties=None, idle_timeout=None):
        """
        Process streaming incoming data.

        """
        streaming_response = self._request(endpoint='query', sql_string=query_string, stream_properties=stream_properties)
        start_idle = None
<<<<<<< HEAD
        if streaming_response.code == 200:
            for chunk in streaming_response:
=======
        if streaming_response.status_code == 200:
            for chunk in streaming_response.iter_content(chunk_size=chunk_size):
>>>>>>> e39a9ca9
                if chunk != b'\n':
                    start_idle = None
                    yield chunk.decode(encoding)
                else:
                    if not start_idle:
                        start_idle = time.time()
                    if idle_timeout and time.time() - start_idle > idle_timeout:
                        print('Ending query because of time out! ({} seconds)'.format(idle_timeout))
                        return
        else:
            raise ValueError('Return code is {}.'.format(streaming_response.status_code))

    def get_request(self, endpoint):
        return requests.get(endpoint, auth=(self.api_key, self.secret))

<<<<<<< HEAD
    def _request(self, endpoint, method='POST', sql_string='', stream_properties=None, encoding='utf-8'):
=======
    def _request(self, endpoint, sql_string, method='post', stream_properties=None):
>>>>>>> e39a9ca9
        url = '{}/{}'.format(self.url, endpoint)

        logging.debug("KSQL generated: {}".format(sql_string))

        sql_string = self._validate_sql_string(sql_string)
        body = {
            "ksql": sql_string
        }
        if stream_properties:
            body['streamsProperties'] = stream_properties
        data = json.dumps(body).encode(encoding)

        headers = {
            "Accept": "application/json",
            "Content-Type": "application/json"
        }
        if self.api_key and self.secret:
            base64string = base64.b64encode('{}:{}' % (self.api_key, self.secret))
            headers["Authorization"] = "Basic {}" % base64string

        req = urllib.request.Request(
            url=url,
            data=data,
            headers=headers,
            method=method.upper()
        )

        try:
            r = urllib.request.urlopen(req, timeout=self.timeout)
        except urllib.error.HTTPError as e:
            try:
                content = json.loads(e.read())
            except Exception as e:
                raise ValueError(e)
            else:
                logging.debug("content: {}".format(content))
                raise KSQLError(e=content.get('message'),
                                error_code=content.get('error_code'))
        else:
            return r

    @staticmethod
    def retry(exceptions, delay=1, max_retries=5):
        """
        A decorator for retrying a function call with a specified delay in case of a set of exceptions

        Parameter List
        -------------
        :param exceptions:  A tuple of all exceptions that need to be caught for retry
                                            e.g. retry(exception_list = (Timeout, Readtimeout))
        :param delay: Amount of delay (seconds) needed between successive retries.
        :param times: no of times the function should be retried

        """

        def outer_wrapper(function):
            @functools.wraps(function)
            def inner_wrapper(*args, **kwargs):
                final_excep = None
                for counter in range(max_retries):
                    if counter > 0:
                        time.sleep(delay)
                    final_excep = None
                    try:
                        value = function(*args, **kwargs)
                        return value
                    except (exceptions) as e:
                        final_excep = e
                        pass  # or log it

                if final_excep is not None:
                    raise final_excep

            return inner_wrapper

        return outer_wrapper


class SimplifiedAPI(BaseAPI):
    def __init__(self, url, **kwargs):
        super(SimplifiedAPI, self).__init__(url, **kwargs)

    def create_stream(
            self,
            table_name,
            columns_type,
            topic,
            value_format='JSON'):
        return self._create(table_type='stream',
                            table_name=table_name,
                            columns_type=columns_type,
                            topic=topic,
                            value_format=value_format)

    def create_table(self, table_name, columns_type, topic, value_format, key):
        if not key:
            raise ValueError('key is required for creating a table.')
        return self._create(table_type='table',
                            table_name=table_name,
                            columns_type=columns_type,
                            topic=topic,
                            value_format=value_format,
                            key=key)

    def create_stream_as(
            self,
            table_name,
            select_columns,
            src_table,
            kafka_topic=None,
            value_format='JSON',
            conditions=[],
            partition_by=None,
            **kwargs):
        return self._create_as(table_type='stream',
                               table_name=table_name,
                               select_columns=select_columns,
                               src_table=src_table,
                               kafka_topic=kafka_topic,
                               value_format=value_format,
                               conditions=conditions,
                               partition_by=partition_by,
                               **kwargs)

    def _create(
            self,
            table_type,
            table_name,
            columns_type,
            topic,
            value_format='JSON',
            key=None):
        ksql_string = SQLBuilder.build(sql_type='create',
                                       table_type=table_type,
                                       table_name=table_name,
                                       columns_type=columns_type,
                                       topic=topic,
                                       value_format=value_format,
                                       key=key)
        r = self.ksql(ksql_string)
        return True

    @BaseAPI.retry(exceptions=(Timeout, CreateError))
    def _create_as(
            self,
            table_type,
            table_name,
            select_columns,
            src_table,
            kafka_topic=None,
            value_format='JSON',
            conditions=[],
            partition_by=None,
            **kwargs):
        ksql_string = SQLBuilder.build(sql_type='create_as',
                                       table_type=table_type,
                                       table_name=table_name,
                                       select_columns=select_columns,
                                       src_table=src_table,
                                       kafka_topic=kafka_topic,
                                       value_format=value_format,
                                       conditions=conditions,
                                       partition_by=partition_by,
                                       **kwargs)
        r = self.ksql(ksql_string)
        return True<|MERGE_RESOLUTION|>--- conflicted
+++ resolved
@@ -69,13 +69,9 @@
         """
         streaming_response = self._request(endpoint='query', sql_string=query_string, stream_properties=stream_properties)
         start_idle = None
-<<<<<<< HEAD
+
         if streaming_response.code == 200:
             for chunk in streaming_response:
-=======
-        if streaming_response.status_code == 200:
-            for chunk in streaming_response.iter_content(chunk_size=chunk_size):
->>>>>>> e39a9ca9
                 if chunk != b'\n':
                     start_idle = None
                     yield chunk.decode(encoding)
@@ -91,11 +87,7 @@
     def get_request(self, endpoint):
         return requests.get(endpoint, auth=(self.api_key, self.secret))
 
-<<<<<<< HEAD
     def _request(self, endpoint, method='POST', sql_string='', stream_properties=None, encoding='utf-8'):
-=======
-    def _request(self, endpoint, sql_string, method='post', stream_properties=None):
->>>>>>> e39a9ca9
         url = '{}/{}'.format(self.url, endpoint)
 
         logging.debug("KSQL generated: {}".format(sql_string))
