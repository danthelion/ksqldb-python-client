from __future__ import absolute_import
from __future__ import print_function

import requests

from ksql.api import SimplifiedAPI


class KSQLAPI(object):
    """ API Class """

    def __init__(self, url, max_retries=3, **kwargs):
        self.url = url
        self.sa = SimplifiedAPI(url, max_retries=max_retries, **kwargs)
        self.get_ksql_version()

    def get_url(self):
        return self.url

    @property
    def timeout(self):
        return self.sa.get_timout()

    def get_ksql_version(self):
<<<<<<< HEAD
        r = requests.get(self.url + '/info')
=======
        r = requests.get(self.url + "/info")
>>>>>>> 8eaab4b9
        if r.status_code == 200:
            info = r.json().get('KsqlServerInfo')
            version = info.get('version')
            return version
<<<<<<< HEAD
        else:
            raise ValueError(
                'Status Code: {}.\nMessage: {}'.format(
                    r.status_code, r.content))
=======
        else:  # pragma: no cover
            raise ValueError('Status Code: {}.\nMessage: {}'.format(r.status_code, r.content))
>>>>>>> 8eaab4b9

    def get_properties(self):
        properties = self.sa.ksql("show properties;")
        return properties[0]['properties']['properties']

    def ksql(self, ksql_string):
        return self.sa.ksql(ksql_string)

    def query(self, query_string, encoding='utf-8', chunk_size=128):
        self.sa.query(query_string=query_string,
                      encoding=encoding,
                      chunk_size=chunk_size)

    def create_stream(
            self,
            table_name,
            columns_type,
            topic,
            value_format='JSON'):
        return self.sa.create_stream(table_name=table_name,
                                     columns_type=columns_type,
                                     topic=topic,
                                     value_format=value_format)

    def create_table(self, table_name, columns_type, topic, value_format):
        return self.sa.create_table(table_name=table_name,
                                    columns_type=columns_type,
                                    topic=topic,
                                    value_format=value_format)

    def create_stream_as(
            self,
            table_name,
            select_columns,
            src_table,
            kafka_topic=None,
            value_format='JSON',
            conditions=[],
            partition_by=None,
            **kwargs):

        return self.sa.create_stream_as(table_name=table_name,
                                        select_columns=select_columns,
                                        src_table=src_table,
                                        kafka_topic=kafka_topic,
                                        value_format=value_format,
                                        conditions=conditions,
                                        partition_by=partition_by,
                                        **kwargs)<|MERGE_RESOLUTION|>--- conflicted
+++ resolved
@@ -22,24 +22,16 @@
         return self.sa.get_timout()
 
     def get_ksql_version(self):
-<<<<<<< HEAD
-        r = requests.get(self.url + '/info')
-=======
         r = requests.get(self.url + "/info")
->>>>>>> 8eaab4b9
         if r.status_code == 200:
             info = r.json().get('KsqlServerInfo')
             version = info.get('version')
             return version
-<<<<<<< HEAD
+
         else:
             raise ValueError(
                 'Status Code: {}.\nMessage: {}'.format(
                     r.status_code, r.content))
-=======
-        else:  # pragma: no cover
-            raise ValueError('Status Code: {}.\nMessage: {}'.format(r.status_code, r.content))
->>>>>>> 8eaab4b9
 
     def get_properties(self):
         properties = self.sa.ksql("show properties;")
