from __future__ import absolute_import
from __future__ import print_function

from ksql.api import SimplifiedAPI
from ksql.utils import process_query_result


class KSQLAPI(object):
    """ API Class """

    def __init__(self, url, max_retries=3, check_version=True, **kwargs):
        """
        You can use a Basic Authentication with this API, for now we accept the api_key/secret based on the Confluent
        Cloud implementation. So you just need to put on the kwargs the api_key and secret.
        """
        self.url = url
        self.sa = SimplifiedAPI(url, max_retries=max_retries, **kwargs)
        if check_version is True:
            self.get_ksql_version()

    def get_url(self):
        return self.url

    @property
    def timeout(self):
        return self.sa.get_timout()

    def get_ksql_version(self):
        r = self.sa.get_request(self.url + "/info")
        if r.status_code == 200:
            info = r.json().get("KsqlServerInfo")
            version = info.get("version")
            return version

        else:
            raise ValueError("Status Code: {}.\nMessage: {}".format(r.status_code, r.content))

    def get_properties(self):
        properties = self.sa.ksql("show properties;")
        return properties[0]["properties"]

    def ksql(self, ksql_string, stream_properties=None):
        return self.sa.ksql(ksql_string, stream_properties=stream_properties)

<<<<<<< HEAD
    def query(self, query_string, encoding="utf-8", chunk_size=128, stream_properties=None, idle_timeout=None, use_http2=None):
        if use_http2:
            return self.sa.query2(
                query_string=query_string,
                encoding=encoding,
                chunk_size=chunk_size,
                stream_properties=stream_properties,
                idle_timeout=idle_timeout,
            )
        else:
            return self.sa.query(
                query_string=query_string,
                encoding=encoding,
                chunk_size=chunk_size,
                stream_properties=stream_properties,
                idle_timeout=idle_timeout,
            )

    def close_query(self, query_id):
        return self.sa.close_query(query_id)

    def inserts_stream(self, stream_name, rows):
        return self.sa.inserts_stream(stream_name, rows)
=======
    def query(self, query_string, encoding="utf-8", chunk_size=128, stream_properties=None, idle_timeout=None, return_objects=None):
        results = self.sa.query(
            query_string=query_string,
            encoding=encoding,
            chunk_size=chunk_size,
            stream_properties=stream_properties,
            idle_timeout=idle_timeout,
        )
>>>>>>> 0c80ddbc

        yield from process_query_result(results, return_objects)

    def create_stream(self, table_name, columns_type, topic, value_format="JSON"):
        return self.sa.create_stream(
            table_name=table_name, columns_type=columns_type, topic=topic, value_format=value_format
        )

    def create_table(self, table_name, columns_type, topic, value_format, key, **kwargs):
        return self.sa.create_table(
            table_name=table_name, columns_type=columns_type, topic=topic, value_format=value_format, key=key, **kwargs
        )

    def create_stream_as(
        self,
        table_name,
        select_columns,
        src_table,
        kafka_topic=None,
        value_format="JSON",
        conditions=[],
        partition_by=None,
        **kwargs
    ):

        return self.sa.create_stream_as(
            table_name=table_name,
            select_columns=select_columns,
            src_table=src_table,
            kafka_topic=kafka_topic,
            value_format=value_format,
            conditions=conditions,
            partition_by=partition_by,
            **kwargs,
        )<|MERGE_RESOLUTION|>--- conflicted
+++ resolved
@@ -42,10 +42,9 @@
     def ksql(self, ksql_string, stream_properties=None):
         return self.sa.ksql(ksql_string, stream_properties=stream_properties)
 
-<<<<<<< HEAD
-    def query(self, query_string, encoding="utf-8", chunk_size=128, stream_properties=None, idle_timeout=None, use_http2=None):
+    def query(self, query_string, encoding="utf-8", chunk_size=128, stream_properties=None, idle_timeout=None, use_http2=None, return_objects=None):
         if use_http2:
-            return self.sa.query2(
+            yield from self.sa.query2(
                 query_string=query_string,
                 encoding=encoding,
                 chunk_size=chunk_size,
@@ -53,7 +52,7 @@
                 idle_timeout=idle_timeout,
             )
         else:
-            return self.sa.query(
+            results = self.sa.query(
                 query_string=query_string,
                 encoding=encoding,
                 chunk_size=chunk_size,
@@ -61,23 +60,13 @@
                 idle_timeout=idle_timeout,
             )
 
+            yield from process_query_result(results, return_objects)
+
     def close_query(self, query_id):
         return self.sa.close_query(query_id)
 
     def inserts_stream(self, stream_name, rows):
         return self.sa.inserts_stream(stream_name, rows)
-=======
-    def query(self, query_string, encoding="utf-8", chunk_size=128, stream_properties=None, idle_timeout=None, return_objects=None):
-        results = self.sa.query(
-            query_string=query_string,
-            encoding=encoding,
-            chunk_size=chunk_size,
-            stream_properties=stream_properties,
-            idle_timeout=idle_timeout,
-        )
->>>>>>> 0c80ddbc
-
-        yield from process_query_result(results, return_objects)
 
     def create_stream(self, table_name, columns_type, topic, value_format="JSON"):
         return self.sa.create_stream(
